--- conflicted
+++ resolved
@@ -1,4 +1,3 @@
-<<<<<<< HEAD
 # 🚀 OpenCall - Decentralized Zero-Knowledge Meeting Platform
 
 <div align="center">
@@ -9,6 +8,8 @@
   [![React](https://img.shields.io/badge/React-18-blue)](https://reactjs.org/)
   [![WebRTC](https://img.shields.io/badge/WebRTC-Enabled-green)](https://webrtc.org/)
   [![E2E Encrypted](https://img.shields.io/badge/E2E-Encrypted-red)](https://messaginglayersecurity.rocks/)
+  [![CI](https://github.com/ardaerturk/opencall/actions/workflows/ci.yml/badge.svg)](https://github.com/ardaerturk/opencall/actions/workflows/ci.yml)
+  [![Security](https://github.com/ardaerturk/opencall/actions/workflows/security.yml/badge.svg)](https://github.com/ardaerturk/opencall/actions/workflows/security.yml)
   
   **Military-grade secure video meetings with zero signup, zero gas fees, and zero compromise.**
 </div>
@@ -42,50 +43,6 @@
 ## 🎯 Quick Start
 
 ### Run with Docker (Recommended)
-=======
-<div align="center">
-  <img src="assets/logo.svg" alt="OpenCall Logo" width="120" height="120">
-  
-  # OpenCall
-  
-  **Open source, peer-to-peer video conferencing with end-to-end encryption**
-  
-  [![MIT License](https://img.shields.io/badge/License-MIT-blue.svg)](LICENSE)
-  [![CI](https://github.com/ardaerturk/opencall/actions/workflows/ci.yml/badge.svg)](https://github.com/ardaerturk/opencall/actions/workflows/ci.yml)
-  [![Security](https://github.com/ardaerturk/opencall/actions/workflows/security.yml/badge.svg)](https://github.com/ardaerturk/opencall/actions/workflows/security.yml)
-</div>
-
-## Features
-
-- End-to-end encrypted group video calls using MLS protocol
-- P2P connections for small meetings (≤3 participants)
-- Automatic scaling to SFU for larger groups
-- Zero-knowledge authentication with SRP
-- Decentralized file sharing via IPFS
-- No account required - instant meetings
-- Runs on SKALE blockchain with no transaction fees
-
-## Technology Stack
-
-- **Frontend**: React 18, TypeScript, Vite, PWA
-- **Backend**: Node.js, Fastify, mediasoup
-- **P2P Network**: libp2p, WebRTC
-- **Blockchain**: SKALE Network, Solidity
-- **Encryption**: MLS Protocol, WebCrypto API
-- **Storage**: IPFS for decentralized file sharing
-
-## Getting Started
-
-### Requirements
-
-- Node.js 18+
-- pnpm 8+
-- Docker and Docker Compose
-- Rust (for WebAssembly compilation)
-
-### Installation
-
->>>>>>> 271bdc3c
 ```bash
 # Clone the repository
 git clone https://github.com/yourusername/opencall.git
@@ -217,20 +174,11 @@
 
 OpenCall is open source with an open-core model:
 
-<<<<<<< HEAD
 - **Community Edition**: Free forever, self-hosted, up to 100 participants
 - **Professional**: $25/user/month - Recording, analytics, priority support
 - **Enterprise**: $75/user/month - SSO, compliance, dedicated support
 
 ## 🗺️ Roadmap
-=======
-```bash
-# Client only
-pnpm --filter @opencall/client dev
-
-# Server only
-pnpm --filter @opencall/server dev
->>>>>>> 271bdc3c
 
 ### ✅ Phase 1: Foundation (Complete)
 - Basic P2P video calls
