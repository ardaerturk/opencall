--- conflicted
+++ resolved
@@ -34,7 +34,6 @@
     "@types/node": "^24.0.4",
     "chai": "^5.2.0",
     "hardhat": "^2.19.2",
-<<<<<<< HEAD
     "hardhat-gas-reporter": "^1.0.9",
     "rimraf": "^5.0.5",
     "solhint": "^4.0.0",
@@ -42,14 +41,5 @@
     "ts-node": "^10.9.2",
     "typechain": "^8.3.2",
     "typescript": "^5.3.3"
-=======
-    "hardhat-gas-reporter": "^2.3.0",
-    "solhint": "^5.1.0",
-    "solidity-coverage": "^0.8.5",
-    "ts-node": "^10.9.2",
-    "typechain": "^8.3.2",
-    "typescript": "^5.3.3",
-    "rimraf": "^6.0.1"
->>>>>>> 271bdc3c
   }
 }