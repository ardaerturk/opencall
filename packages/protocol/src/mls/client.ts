import type { MLSClient as WasmMLSClient, MLSGroup as WasmMLSGroup, MLSCommit as WasmMLSCommit, MLSCiphertext as WasmMLSCiphertext } from './wasm/mls';
import type {
  MLSClientConfig,
  MLSGroup,
  MLSCommit,
  MLSCiphertext,
  MLSStorageProvider,
} from './types';
import { MLSError, MLSErrorCode } from './types';

let wasmModule: typeof import('./wasm/mls') | null = null;

export class MLSClient {
  private wasmClient?: WasmMLSClient;
  private groups = new Map<string, MLSGroupWrapper>();
  private storage?: MLSStorageProvider;

  constructor(private config: MLSClientConfig) {
    this.storage = config.storageProvider;
  }

  async initialize(): Promise<void> {
    if (!wasmModule) {
      try {
        wasmModule = await import('./wasm/mls');
        await wasmModule.default();
      } catch (error) {
        throw new MLSError(
          `Failed to load MLS WASM module: ${error}`,
          MLSErrorCode.INITIALIZATION_FAILED,
        );
      }
    }

    try {
      this.wasmClient = wasmModule.MLSClient.initialize(this.config.identity);
    } catch (error) {
      throw new MLSError(
        `Failed to initialize MLS client: ${error}`,
        MLSErrorCode.INITIALIZATION_FAILED,
      );
    }
  }

  async createGroup(groupId: string): Promise<MLSGroup> {
    if (!this.wasmClient) {
      throw new MLSError('Client not initialized', MLSErrorCode.INITIALIZATION_FAILED);
    }

    try {
      const groupIdBytes = new TextEncoder().encode(groupId);
      const wasmGroup = this.wasmClient.createGroup(groupIdBytes);

      const group = new MLSGroupWrapper(groupId, wasmGroup, this.storage);
      this.groups.set(groupId, group);

      if (this.storage) {
        await this.storage.saveGroupState(groupId, await group.serialize());
      }

      return group;
    } catch (error) {
      throw new MLSError(`Failed to create group: ${error}`, MLSErrorCode.GROUP_NOT_FOUND);
    }
  }

  async joinGroup(welcome: Uint8Array): Promise<MLSGroup> {
    if (!this.wasmClient) {
      throw new MLSError('Client not initialized', MLSErrorCode.INITIALIZATION_FAILED);
    }

    try {
      const wasmGroup = this.wasmClient.joinGroup(welcome);
      const groupId = crypto.randomUUID(); // Extract from welcome in real implementation

      const group = new MLSGroupWrapper(groupId, wasmGroup, this.storage);
      this.groups.set(groupId, group);

      if (this.storage) {
        await this.storage.saveGroupState(groupId, await group.serialize());
      }

      return group;
    } catch (error) {
      throw new MLSError(`Failed to join group: ${error}`, MLSErrorCode.GROUP_NOT_FOUND);
    }
  }

  async exportKeyPackage(): Promise<Uint8Array> {
    if (!this.wasmClient) {
      throw new MLSError('Client not initialized', MLSErrorCode.INITIALIZATION_FAILED);
    }

    try {
      return this.wasmClient.exportKeyPackage();
    } catch (error) {
      throw new MLSError(
<<<<<<< HEAD
        `Failed to export key package: ${error}`,
        MLSErrorCode.INVALID_KEY_PACKAGE
=======
        `Failed to create key package: ${error}`,
        MLSErrorCode.INVALID_KEY_PACKAGE,
>>>>>>> 9d479d15
      );
    }
  }

  getGroup(groupId: string): MLSGroup | undefined {
    return this.groups.get(groupId);
  }
}

class MLSGroupWrapper implements MLSGroup {
  constructor(
    private groupId: string,
    private wasmGroup: WasmMLSGroup,
    private storage?: MLSStorageProvider,
  ) {}

  async addMember(keyPackage: Uint8Array): Promise<MLSCommit> {
    try {
      const result = this.wasmGroup.addMember(keyPackage);
      await this.saveState();
      return result;
    } catch (error) {
      throw new MLSError(`Failed to add member: ${error}`, MLSErrorCode.MEMBER_NOT_FOUND);
    }
  }

  async removeMember(memberId: string): Promise<MLSCommit> {
    try {
      const result = this.wasmGroup.removeMember(memberId);
      await this.saveState();
      return result;
    } catch (error) {
      throw new MLSError(`Failed to remove member: ${error}`, MLSErrorCode.MEMBER_NOT_FOUND);
    }
  }

  async encrypt(plaintext: Uint8Array): Promise<MLSCiphertext> {
    try {
      const result = this.wasmGroup.encryptMessage(plaintext);
      return result as MLSCiphertext;
    } catch (error) {
      throw new MLSError(`Failed to encrypt: ${error}`, MLSErrorCode.ENCRYPTION_FAILED);
    }
  }

  async decrypt(ciphertext: MLSCiphertext): Promise<Uint8Array> {
    try {
      const result = this.wasmGroup.decryptMessage(ciphertext.data);
      await this.saveState();
      return result;
    } catch (error) {
      throw new MLSError(`Failed to decrypt: ${error}`, MLSErrorCode.DECRYPTION_FAILED);
    }
  }

  getCurrentEpoch(): number {
    return this.wasmGroup.getCurrentEpoch();
  }

  async processCommit(commitData: Uint8Array): Promise<void> {
    try {
      this.wasmGroup.processCommit(commitData);
      await this.saveState();
    } catch (error) {
      throw new MLSError(`Failed to process commit: ${error}`, MLSErrorCode.EPOCH_MISMATCH);
    }
  }

  async serialize(): Promise<Uint8Array> {
    // In real implementation, serialize the group state
    return new Uint8Array();
  }

  private async saveState(): Promise<void> {
    if (this.storage) {
      await this.storage.saveGroupState(this.groupId, await this.serialize());
    }
  }
}<|MERGE_RESOLUTION|>--- conflicted
+++ resolved
@@ -95,13 +95,8 @@
       return this.wasmClient.exportKeyPackage();
     } catch (error) {
       throw new MLSError(
-<<<<<<< HEAD
         `Failed to export key package: ${error}`,
-        MLSErrorCode.INVALID_KEY_PACKAGE
-=======
-        `Failed to create key package: ${error}`,
         MLSErrorCode.INVALID_KEY_PACKAGE,
->>>>>>> 9d479d15
       );
     }
   }
