{
  "name": "@opencall/client",
  "version": "0.1.0",
  "description": "React PWA client for OpenCall",
  "private": true,
  "type": "module",
  "scripts": {
    "dev": "vite",
    "build": "tsc && vite build",
    "preview": "vite preview",
    "test": "vitest",
    "test:e2e": "playwright test",
    "lint": "eslint src --ext .ts,.tsx",
    "typecheck": "tsc --noEmit",
    "clean": "rimraf dist node_modules .turbo"
  },
  "dependencies": {
<<<<<<< HEAD
    "@opencall/core": "workspace:*",
    "react": "^18.2.0",
    "react-dom": "^18.2.0",
    "react-router-dom": "^6.20.1",
    "zustand": "^4.4.7",
=======
    "@dmp/core": "workspace:*",
    "react": "^19.1.0",
    "react-dom": "^19.1.0",
    "react-router-dom": "^7.6.2",
    "zustand": "^5.0.5",
>>>>>>> f43df15a
    "@tanstack/react-query": "^5.13.4",
    "simple-peer": "^9.11.1",
    "qrcode": "^1.5.3",
    "workbox-window": "^7.0.0"
  },
  "devDependencies": {
    "@types/react": "^18.2.43",
    "@types/react-dom": "^18.2.17",
    "@types/simple-peer": "^9.11.8",
    "@types/qrcode": "^1.5.5",
    "@vitejs/plugin-react": "^4.2.1",
    "@playwright/test": "^1.40.1",
    "vite": "^5.0.8",
    "vite-plugin-pwa": "^0.17.4",
    "typescript": "^5.3.3",
    "vitest": "^1.0.0",
    "jsdom": "^23.0.1",
    "@testing-library/react": "^14.1.2",
    "@testing-library/user-event": "^14.5.1",
    "rimraf": "^5.0.5"
  }
}<|MERGE_RESOLUTION|>--- conflicted
+++ resolved
@@ -15,19 +15,11 @@
     "clean": "rimraf dist node_modules .turbo"
   },
   "dependencies": {
-<<<<<<< HEAD
     "@opencall/core": "workspace:*",
-    "react": "^18.2.0",
-    "react-dom": "^18.2.0",
-    "react-router-dom": "^6.20.1",
-    "zustand": "^4.4.7",
-=======
-    "@dmp/core": "workspace:*",
     "react": "^19.1.0",
     "react-dom": "^19.1.0",
     "react-router-dom": "^7.6.2",
     "zustand": "^5.0.5",
->>>>>>> f43df15a
     "@tanstack/react-query": "^5.13.4",
     "simple-peer": "^9.11.1",
     "qrcode": "^1.5.3",
